--- conflicted
+++ resolved
@@ -171,11 +171,7 @@
     .admin()
     .command({ killAllSessions: [] })
     .catch(err => {
-<<<<<<< HEAD
-      if (err.code === 11601 || err.message.match(/no such/)) {
-=======
       if (err.message.match(/no such command/) || err.code === 11601) {
->>>>>>> 4f987f1c
         return;
       }
 
