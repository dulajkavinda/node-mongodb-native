import { Db, DbOptions } from './db';
import { EventEmitter } from 'events';
import { ChangeStream, ChangeStreamOptions } from './change_stream';
import type { ReadPreference, ReadPreferenceModeId } from './read_preference';
import { MongoError, AnyError } from './error';
import type { W, WriteConcern } from './write_concern';
import {
  maybePromise,
  MongoDBNamespace,
  Callback,
  resolveOptions,
  ClientMetadata,
  ns,
  HostAddress
} from './utils';
import { connect } from './operations/connect';
import { PromiseProvider } from './promise_provider';
import type { Logger, LoggerLevelId } from './logger';
import type { ReadConcern, ReadConcernLevelId, ReadConcernLike } from './read_concern';
import { BSONSerializeOptions, Document, resolveBSONOptions } from './bson';
import type { AutoEncrypter, AutoEncryptionOptions } from './deps';
import type { AuthMechanismId } from './cmap/auth/defaultAuthProviders';
import type { Topology } from './sdam/topology';
import type { ClientSession, ClientSessionOptions } from './sessions';
import type { TagSet } from './sdam/server_description';
import type { MongoCredentials } from './cmap/auth/mongo_credentials';
import { parseOptions } from './connection_string';
import type { CompressorName } from './cmap/wire_protocol/compression';
import type { TLSSocketOptions, ConnectionOptions as TLSConnectionOptions } from 'tls';
import type { TcpNetConnectOpts } from 'net';
import type { SrvPoller } from './sdam/srv_polling';
import type { Connection } from './cmap/connection';
import type { LEGAL_TLS_SOCKET_OPTIONS, LEGAL_TCP_SOCKET_OPTIONS } from './cmap/connect';

/** @public */
<<<<<<< HEAD
export const LogLevel = {
  error: 'error',
  warn: 'warn',
  info: 'info',
  debug: 'debug'
} as const;

/** @public */
export enum ServerApiVersion {
  v1 = '1'
}

/** @public */
export interface ServerApi {
  version: string | ServerApiVersion;
  strict?: boolean;
  deprecationErrors?: boolean;
}

/** @public */
export type LogLevelId = typeof LogLevel[keyof typeof LogLevel];

/** @public */
=======
>>>>>>> ee1a4d32
export interface DriverInfo {
  name?: string;
  version?: string;
  platform?: string;
}

/** @public */
export interface Auth {
  /** The username for auth */
  username?: string;
  /** The password for auth */
  password?: string;
}

/** @public */
export interface PkFactory {
  createPk(): any; // TODO: when js-bson is typed, function should return some BSON type
}

type CleanUpHandlerFunction = (err?: AnyError, result?: any, opts?: any) => Promise<void>;

/** @public */
export type SupportedTLSConnectionOptions = Pick<
  TLSConnectionOptions,
  Extract<keyof TLSConnectionOptions, typeof LEGAL_TLS_SOCKET_OPTIONS[number]>
>;

/** @public */
export type SupportedTLSSocketOptions = Pick<
  TLSSocketOptions,
  Extract<keyof TLSSocketOptions, typeof LEGAL_TLS_SOCKET_OPTIONS[number]>
>;

/** @public */
export type SupportedSocketOptions = Pick<
  TcpNetConnectOpts,
  typeof LEGAL_TCP_SOCKET_OPTIONS[number]
>;

/** @public */
export type SupportedNodeConnectionOptions = SupportedTLSConnectionOptions &
  SupportedTLSSocketOptions &
  SupportedSocketOptions;

/**
 * Describes all possible URI query options for the mongo client
 * @public
 * @see https://docs.mongodb.com/manual/reference/connection-string
 */
export interface MongoClientOptions extends BSONSerializeOptions, SupportedNodeConnectionOptions {
  /** Specifies the name of the replica set, if the mongod is a member of a replica set. */
  replicaSet?: string;
  /** Enables or disables TLS/SSL for the connection. */
  tls?: boolean;
  /** A boolean to enable or disables TLS/SSL for the connection. (The ssl option is equivalent to the tls option.) */
  ssl?: boolean;
  /** Specifies the location of a local TLS Certificate */
  tlsCertificateFile?: string;
  /** Specifies the location of a local .pem file that contains either the client’s TLS/SSL certificate or the client’s TLS/SSL certificate and key. */
  tlsCertificateKeyFile?: string;
  /** Specifies the password to de-crypt the tlsCertificateKeyFile. */
  tlsCertificateKeyFilePassword?: string;
  /** Specifies the location of a local .pem file that contains the root certificate chain from the Certificate Authority. This file is used to validate the certificate presented by the mongod/mongos instance. */
  tlsCAFile?: string;
  /** Bypasses validation of the certificates presented by the mongod/mongos instance */
  tlsAllowInvalidCertificates?: boolean;
  /** Disables hostname validation of the certificate presented by the mongod/mongos instance. */
  tlsAllowInvalidHostnames?: boolean;
  /** Disables various certificate validations. */
  tlsInsecure?: boolean;
  /** The time in milliseconds to attempt a connection before timing out. */
  connectTimeoutMS?: number;
  /** The time in milliseconds to attempt a send or receive on a socket before the attempt times out. */
  socketTimeoutMS?: number;
  /** Comma-delimited string of compressors to enable network compression for communication between this client and a mongod/mongos instance. */
  compressors?: CompressorName[];
  /** An integer that specifies the compression level if using zlib for network compression. */
  zlibCompressionLevel?: 0 | 1 | 2 | 3 | 4 | 5 | 6 | 7 | 8 | 9 | undefined;
  /** The maximum number of connections in the connection pool. */
  maxPoolSize?: number;
  /** The minimum number of connections in the connection pool. */
  minPoolSize?: number;
  /** The maximum number of milliseconds that a connection can remain idle in the pool before being removed and closed. */
  maxIdleTimeMS?: number;
  /** The maximum time in milliseconds that a thread can wait for a connection to become available. */
  waitQueueTimeoutMS?: number;
  /** Specify a read concern for the collection (only MongoDB 3.2 or higher supported) */
  readConcern?: ReadConcernLike;
  /** The level of isolation */
  readConcernLevel?: ReadConcernLevelId;
  /** Specifies the read preferences for this connection */
  readPreference?: ReadPreferenceModeId | ReadPreference;
  /** Specifies, in seconds, how stale a secondary can be before the client stops using it for read operations. */
  maxStalenessSeconds?: number;
  /** Specifies the tags document as a comma-separated list of colon-separated key-value pairs.  */
  readPreferenceTags?: TagSet[];
  /** The auth settings for when connection to server. */
  auth?: Auth;
  /** Specify the database name associated with the user’s credentials. */
  authSource?: string;
  /** Specify the authentication mechanism that MongoDB will use to authenticate the connection. */
  authMechanism?: AuthMechanismId;
  /** Specify properties for the specified authMechanism as a comma-separated list of colon-separated key-value pairs. */
  authMechanismProperties?: {
    SERVICE_NAME?: string;
    CANONICALIZE_HOST_NAME?: boolean;
    SERVICE_REALM?: string;
    [key: string]: any;
  };
  /** The size (in milliseconds) of the latency window for selecting among multiple suitable MongoDB instances. */
  localThresholdMS?: number;
  /** Specifies how long (in milliseconds) to block for server selection before throwing an exception.  */
  serverSelectionTimeoutMS?: number;
  /** heartbeatFrequencyMS controls when the driver checks the state of the MongoDB deployment. Specify the interval (in milliseconds) between checks, counted from the end of the previous check until the beginning of the next one. */
  heartbeatFrequencyMS?: number;
  /** Sets the minimum heartbeat frequency. In the event that the driver has to frequently re-check a server's availability, it will wait at least this long since the previous check to avoid wasted effort. */
  minHeartbeatFrequencyMS?: number;
  /** The name of the application that created this MongoClient instance. MongoDB 3.4 and newer will print this value in the server log upon establishing each connection. It is also recorded in the slow query log and profile collections */
  appName?: string;
  /** Enables retryable reads. */
  retryReads?: boolean;
  /** Enable retryable writes. */
  retryWrites?: boolean;
  /** Allow a driver to force a Single topology type with a connection string containing one host */
  directConnection?: boolean;

  /** The write concern w value */
  w?: W;
  /** The write concern timeout */
  wtimeoutMS?: number;
  /** The journal write concern */
  journal?: boolean;

  /** Validate mongod server certificate against Certificate Authority */
  sslValidate?: boolean;
  /** SSL Certificate file path. */
  sslCA?: string;
  /** SSL Certificate file path. */
  sslCert?: string;
  /** SSL Key file file path. */
  sslKey?: string;
  /** SSL Certificate pass phrase. */
  sslPass?: string;
  /** SSL Certificate revocation list file path. */
  sslCRL?: string;
  /** TCP Connection no delay */
  noDelay?: boolean;
  /** TCP Connection keep alive enabled */
  keepAlive?: boolean;
  /** The number of milliseconds to wait before initiating keepAlive on the TCP socket */
  keepAliveInitialDelay?: number;
  /** Force server to assign `_id` values instead of driver */
  forceServerObjectId?: boolean;
  /** Return document results as raw BSON buffers */
  raw?: boolean;
  /** A primary key factory function for generation of custom `_id` keys */
  pkFactory?: PkFactory;
  /** A Promise library class the application wishes to use such as Bluebird, must be ES6 compatible */
  promiseLibrary?: any;
  /** The logging level */
  loggerLevel?: LoggerLevelId;
  /** Custom logger object */
  logger?: Logger;
  /** Enable command monitoring for this client */
  monitorCommands?: boolean;
  /** Server API version */
  serverApi?: ServerApiVersion | ServerApi;
  /** Optionally enable client side auto encryption */
  autoEncryption?: AutoEncryptionOptions;
  /** Allows a wrapping driver to amend the client metadata generated by the driver to include information about the wrapping driver */
  driverInfo?: DriverInfo;

  srvPoller?: SrvPoller;
  connectionType?: typeof Connection;
}

/** @public */
export type WithSessionCallback = (session: ClientSession) => Promise<any> | void;

/** @internal */
export interface MongoClientPrivate {
  url: string;
  options?: MongoClientOptions;
  sessions: Set<ClientSession>;
  readConcern?: ReadConcern;
  writeConcern?: WriteConcern;
  readPreference: ReadPreference;
  serverApi: ServerApi;
  bsonOptions: BSONSerializeOptions;
  namespace: MongoDBNamespace;
  logger: Logger;
}

const kOptions = Symbol('options');

/**
 * The **MongoClient** class is a class that allows for making Connections to MongoDB.
 * @public
 *
 * @remarks
 * The programmatically provided options take precedent over the URI options.
 *
 * @example
 * ```js
 * // Connect using a MongoClient instance
 * const MongoClient = require('mongodb').MongoClient;
 * const test = require('assert');
 * // Connection url
 * const url = 'mongodb://localhost:27017';
 * // Database Name
 * const dbName = 'test';
 * // Connect using MongoClient
 * const mongoClient = new MongoClient(url);
 * mongoClient.connect(function(err, client) {
 *   const db = client.db(dbName);
 *   client.close();
 * });
 * ```
 *
 * @example
 * ```js
 * // Connect using the MongoClient.connect static method
 * const MongoClient = require('mongodb').MongoClient;
 * const test = require('assert');
 * // Connection url
 * const url = 'mongodb://localhost:27017';
 * // Database Name
 * const dbName = 'test';
 * // Connect using MongoClient
 * MongoClient.connect(url, function(err, client) {
 *   const db = client.db(dbName);
 *   client.close();
 * });
 * ```
 */
export class MongoClient extends EventEmitter {
  /** @internal */
  s: MongoClientPrivate;
  topology?: Topology;

  /**
   * The consolidate, parsed, transformed and merged options.
   * @internal
   */
  [kOptions]: MongoOptions;

  // debugging
  originalUri;
  originalOptions;

  constructor(url: string, options?: MongoClientOptions) {
    super();

    this.originalUri = url;
    this.originalOptions = options;

    this[kOptions] = parseOptions(url, this, options);

    // The internal state
    this.s = {
      url,
      options: this[kOptions],
      sessions: new Set(),
      readConcern: this[kOptions].readConcern,
      writeConcern: this[kOptions].writeConcern,
      readPreference: this[kOptions].readPreference,
      serverApi: this[kOptions].serverApi,
      bsonOptions: resolveBSONOptions(this[kOptions]),
      namespace: ns('admin'),
      logger: this[kOptions].logger
    };
  }

  get options(): Readonly<MongoOptions> {
    return Object.freeze({ ...this[kOptions] });
  }

  get serverApi(): Readonly<ServerApi | undefined> {
    return this[kOptions].serverApi && Object.freeze({ ...this[kOptions].serverApi });
  }

  get autoEncrypter(): AutoEncrypter | undefined {
    return this[kOptions].autoEncrypter;
  }

  get readConcern(): ReadConcern | undefined {
    return this.s.readConcern;
  }

  get writeConcern(): WriteConcern | undefined {
    return this.s.writeConcern;
  }

  get readPreference(): ReadPreference {
    return this.s.readPreference;
  }

  get bsonOptions(): BSONSerializeOptions {
    return this.s.bsonOptions;
  }

  get logger(): Logger {
    return this.s.logger;
  }

  /**
   * Connect to MongoDB using a url
   *
   * @see docs.mongodb.org/manual/reference/connection-string/
   */
  connect(): Promise<MongoClient>;
  connect(callback: Callback<MongoClient>): void;
  connect(callback?: Callback<MongoClient>): Promise<MongoClient> | void {
    if (callback && typeof callback !== 'function') {
      throw new TypeError('`connect` only accepts a callback');
    }

    return maybePromise(callback, cb => {
      connect(this, this[kOptions], err => {
        if (err) return cb(err);
        cb(undefined, this);
      });
    });
  }

  /**
   * Close the db and its underlying connections
   *
   * @param force - Force close, emitting no events
   * @param callback - An optional callback, a Promise will be returned if none is provided
   */
  close(): Promise<void>;
  close(callback: Callback<void>): void;
  close(force: boolean): Promise<void>;
  close(force: boolean, callback: Callback<void>): void;
  close(
    forceOrCallback?: boolean | Callback<void>,
    callback?: Callback<void>
  ): Promise<void> | void {
    if (typeof forceOrCallback === 'function') {
      callback = forceOrCallback;
    }

    const force = typeof forceOrCallback === 'boolean' ? forceOrCallback : false;

    return maybePromise(callback, cb => {
      if (this.topology == null) {
        return cb();
      }

      // clear out references to old topology
      const topology = this.topology;
      this.topology = undefined;

      topology.close({ force }, err => {
        const autoEncrypter = topology.s.options.autoEncrypter;
        if (!autoEncrypter) {
          cb(err);
          return;
        }

        autoEncrypter.teardown(force, err2 => cb(err || err2));
      });
    });
  }

  /**
   * Create a new Db instance sharing the current socket connections.
   *
   * @param dbName - The name of the database we want to use. If not provided, use database name from connection string.
   * @param options - Optional settings for Db construction
   */
  db(dbName?: string, options?: DbOptions): Db {
    options = options ?? {};

    // Default to db from connection string if not provided
    if (!dbName) {
      dbName = this.options.dbName;
    }

    // Copy the options and add out internal override of the not shared flag
    const finalOptions = Object.assign({}, this[kOptions], options);

    // If no topology throw an error message
    if (!this.topology) {
      throw new MongoError('MongoClient must be connected before calling MongoClient.prototype.db');
    }

    // Return the db object
    const db = new Db(this, dbName, finalOptions);

    // Return the database
    return db;
  }

  /**
   * Connect to MongoDB using a url
   *
   * @remarks
   * The programmatically provided options take precedent over the URI options.
   *
   * @see https://docs.mongodb.org/manual/reference/connection-string/
   */
  static connect(url: string): Promise<MongoClient>;
  static connect(url: string, callback: Callback<MongoClient>): void;
  static connect(url: string, options: MongoClientOptions): Promise<MongoClient>;
  static connect(url: string, options: MongoClientOptions, callback: Callback<MongoClient>): void;
  static connect(
    url: string,
    options?: MongoClientOptions | Callback<MongoClient>,
    callback?: Callback<MongoClient>
  ): Promise<MongoClient> | void {
    if (typeof options === 'function') (callback = options), (options = {});
    options = options ?? {};

    try {
      // Create client
      const mongoClient = new MongoClient(url, options);
      // Execute the connect method
      if (callback) {
        return mongoClient.connect(callback);
      } else {
        return mongoClient.connect();
      }
    } catch (error) {
      if (callback) return callback(error);
      else return PromiseProvider.get().reject(error);
    }
  }

  /** Starts a new session on the server */
  startSession(): ClientSession;
  startSession(options: ClientSessionOptions): ClientSession;
  startSession(options?: ClientSessionOptions): ClientSession {
    options = Object.assign({ explicit: true }, options);
    if (!this.topology) {
      throw new MongoError('Must connect to a server before calling this method');
    }

    if (!this.topology.hasSessionSupport()) {
      throw new MongoError('Current topology does not support sessions');
    }

    return this.topology.startSession(options, this.s.options);
  }

  /**
   * Runs a given operation with an implicitly created session. The lifetime of the session
   * will be handled without the need for user interaction.
   *
   * NOTE: presently the operation MUST return a Promise (either explicit or implicitly as an async function)
   *
   * @param options - Optional settings for the command
   * @param callback - An callback to execute with an implicitly created session
   */
  withSession(callback: WithSessionCallback): Promise<void>;
  withSession(options: ClientSessionOptions, callback: WithSessionCallback): Promise<void>;
  withSession(
    optionsOrOperation?: ClientSessionOptions | WithSessionCallback,
    callback?: WithSessionCallback
  ): Promise<void> {
    let options: ClientSessionOptions = optionsOrOperation as ClientSessionOptions;
    if (typeof optionsOrOperation === 'function') {
      callback = optionsOrOperation as WithSessionCallback;
      options = { owner: Symbol() };
    }

    if (callback == null) {
      throw new TypeError('Missing required callback parameter');
    }

    const session = this.startSession(options);
    const Promise = PromiseProvider.get();

    let cleanupHandler: CleanUpHandlerFunction = ((err, result, opts) => {
      // prevent multiple calls to cleanupHandler
      cleanupHandler = () => {
        throw new ReferenceError('cleanupHandler was called too many times');
      };

      opts = Object.assign({ throw: true }, opts);
      session.endSession();

      if (err) {
        if (opts.throw) throw err;
        return Promise.reject(err);
      }
    }) as CleanUpHandlerFunction;

    try {
      const result = callback(session);
      return Promise.resolve(result).then(
        result => cleanupHandler(undefined, result, undefined),
        err => cleanupHandler(err, null, { throw: true })
      );
    } catch (err) {
      return cleanupHandler(err, null, { throw: false }) as Promise<void>;
    }
  }

  /**
   * Create a new Change Stream, watching for new changes (insertions, updates,
   * replacements, deletions, and invalidations) in this cluster. Will ignore all
   * changes to system collections, as well as the local, admin, and config databases.
   *
   * @param pipeline - An array of {@link https://docs.mongodb.com/manual/reference/operator/aggregation-pipeline/|aggregation pipeline stages} through which to pass change stream documents. This allows for filtering (using $match) and manipulating the change stream documents.
   * @param options - Optional settings for the command
   */
  watch(): ChangeStream;
  watch(pipeline?: Document[]): ChangeStream;
  watch(pipeline?: Document[], options?: ChangeStreamOptions): ChangeStream {
    pipeline = pipeline || [];
    options = options ?? {};

    // Allow optionally not specifying a pipeline
    if (!Array.isArray(pipeline)) {
      options = pipeline;
      pipeline = [];
    }

    return new ChangeStream(this, pipeline, resolveOptions(this, options));
  }

  /** Return the mongo client logger */
  getLogger(): Logger {
    return this.s.logger;
  }
}

/**
 * Mongo Client Options
 * @public
 */
export interface MongoOptions
  extends Required<
      Pick<
        MongoClientOptions,
        | 'autoEncryption'
        | 'compressors'
        | 'connectionType'
        | 'connectTimeoutMS'
        | 'directConnection'
        | 'driverInfo'
        | 'forceServerObjectId'
        | 'minHeartbeatFrequencyMS'
        | 'heartbeatFrequencyMS'
        | 'keepAlive'
        | 'keepAliveInitialDelay'
        | 'localThresholdMS'
        | 'logger'
        | 'maxIdleTimeMS'
        | 'maxPoolSize'
        | 'minPoolSize'
        | 'monitorCommands'
        | 'noDelay'
        | 'pkFactory'
        | 'promiseLibrary'
        | 'raw'
        | 'replicaSet'
        | 'retryReads'
        | 'retryWrites'
        | 'serverSelectionTimeoutMS'
        | 'socketTimeoutMS'
        | 'tlsAllowInvalidCertificates'
        | 'tlsAllowInvalidHostnames'
        | 'tlsInsecure'
        | 'waitQueueTimeoutMS'
        | 'zlibCompressionLevel'
      >
    >,
    SupportedNodeConnectionOptions {
  hosts: HostAddress[];
  srvHost?: string;
  credentials?: MongoCredentials;
  readPreference: ReadPreference;
  readConcern: ReadConcern;
  serverApi: ServerApi;
  writeConcern: WriteConcern;
  dbName: string;
  metadata: ClientMetadata;
  autoEncrypter?: AutoEncrypter;

  userSpecifiedAuthSource: boolean;
  userSpecifiedReplicaSet: boolean;

  /**
   * # NOTE ABOUT TLS Options
   *
   * If set TLS enabled, equivalent to setting the ssl option.
   *
   * ### Additional options:
   *
   * |    nodejs option     | MongoDB equivalent                                       | type                                   |
   * |:---------------------|--------------------------------------------------------- |:---------------------------------------|
   * | `ca`                 | `sslCA`, `tlsCAFile`                                     | `string \| Buffer \| Buffer[]`         |
   * | `crl`                | `sslCRL`                                                 | `string \| Buffer \| Buffer[]`         |
   * | `cert`               | `sslCert`, `tlsCertificateFile`, `tlsCertificateKeyFile` | `string \| Buffer \| Buffer[]`         |
   * | `key`                | `sslKey`, `tlsCertificateKeyFile`                        | `string \| Buffer \| KeyObject[]`      |
   * | `passphrase`         | `sslPass`, `tlsCertificateKeyFilePassword`               | `string`                               |
   * | `rejectUnauthorized` | `sslValidate`                                            | `boolean`                              |
   *
   */
  tls: boolean;

  /**
   * Turn these options into a reusable connection URI
   */
  toURI(): string;
}<|MERGE_RESOLUTION|>--- conflicted
+++ resolved
@@ -33,7 +33,6 @@
 import type { LEGAL_TLS_SOCKET_OPTIONS, LEGAL_TCP_SOCKET_OPTIONS } from './cmap/connect';
 
 /** @public */
-<<<<<<< HEAD
 export const LogLevel = {
   error: 'error',
   warn: 'warn',
@@ -42,13 +41,13 @@
 } as const;
 
 /** @public */
-export enum ServerApiVersion {
-  v1 = '1'
-}
+export const ServerApiVersion = {
+  v1: '1'
+};
 
 /** @public */
 export interface ServerApi {
-  version: string | ServerApiVersion;
+  version: string | typeof ServerApiVersion;
   strict?: boolean;
   deprecationErrors?: boolean;
 }
@@ -57,8 +56,6 @@
 export type LogLevelId = typeof LogLevel[keyof typeof LogLevel];
 
 /** @public */
-=======
->>>>>>> ee1a4d32
 export interface DriverInfo {
   name?: string;
   version?: string;
