--- conflicted
+++ resolved
@@ -2,11 +2,7 @@
 import { Binary, Document } from '../../bson';
 import { MongoError, AnyError } from '../../error';
 import { AuthProvider, AuthContext } from './auth_provider';
-<<<<<<< HEAD
-import { Callback, ns, applyServerApiVersion } from '../../utils';
-=======
-import { Callback, emitWarning, ns } from '../../utils';
->>>>>>> ee1a4d32
+import { Callback, ns, applyServerApiVersion, emitWarning } from '../../utils';
 import type { MongoCredentials } from './mongo_credentials';
 import type { HandshakeDocument } from '../connect';
 
