import Denque = require('denque');
import { EventEmitter } from 'events';
import { ReadPreference, ReadPreferenceLike } from '../read_preference';
import { ServerDescription } from './server_description';
import { TopologyDescription } from './topology_description';
import { Server, ServerOptions } from './server';
import {
  ClientSession,
  ServerSessionPool,
  ServerSessionId,
  ClientSessionOptions
} from '../sessions';
import { SrvPoller, SrvPollingEvent } from './srv_polling';
import { CMAP_EVENT_NAMES } from '../cmap/events';
import { MongoError, MongoServerSelectionError, AnyError } from '../error';
import { readPreferenceServerSelector, ServerSelector } from './server_selection';
import {
  relayEvents,
  makeStateMachine,
  eachAsync,
  ClientMetadata,
  Callback,
  HostAddress,
  ns,
<<<<<<< HEAD
  applyServerApiVersion
=======
  emitWarning
>>>>>>> ee1a4d32
} from '../utils';
import {
  TopologyType,
  ServerType,
  ClusterTime,
  TimerQueue,
  resolveClusterTime,
  drainTimerQueue,
  clearAndRemoveTimerFrom,
  STATE_CLOSED,
  STATE_CLOSING,
  STATE_CONNECTING,
  STATE_CONNECTED
} from './common';
import {
  ServerOpeningEvent,
  ServerClosedEvent,
  ServerDescriptionChangedEvent,
  TopologyOpeningEvent,
  TopologyClosedEvent,
  TopologyDescriptionChangedEvent
} from './events';
import type { Document, BSONSerializeOptions } from '../bson';
import type { MongoCredentials } from '../cmap/auth/mongo_credentials';
import type { Transaction } from '../transactions';
import type { CloseOptions } from '../cmap/connection_pool';
import { DestroyOptions, Connection } from '../cmap/connection';
import type { MongoClientOptions, ServerApi } from '../mongo_client';
import { DEFAULT_OPTIONS } from '../connection_string';
import { serialize, deserialize } from '../bson';

// Global state
let globalTopologyCounter = 0;

// events that we relay to the `Topology`
const SERVER_RELAY_EVENTS = [
  Server.SERVER_HEARTBEAT_STARTED,
  Server.SERVER_HEARTBEAT_SUCCEEDED,
  Server.SERVER_HEARTBEAT_FAILED,
  Connection.COMMAND_STARTED,
  Connection.COMMAND_SUCCEEDED,
  Connection.COMMAND_FAILED,
  ...CMAP_EVENT_NAMES
];

// all events we listen to from `Server` instances
const LOCAL_SERVER_EVENTS = ['connect', 'descriptionReceived', 'closed', 'ended'];

const stateTransition = makeStateMachine({
  [STATE_CLOSED]: [STATE_CLOSED, STATE_CONNECTING],
  [STATE_CONNECTING]: [STATE_CONNECTING, STATE_CLOSING, STATE_CONNECTED, STATE_CLOSED],
  [STATE_CONNECTED]: [STATE_CONNECTED, STATE_CLOSING, STATE_CLOSED],
  [STATE_CLOSING]: [STATE_CLOSING, STATE_CLOSED]
});

const kCancelled = Symbol('cancelled');
const kWaitQueue = Symbol('waitQueue');

/** @public */
export type ServerSelectionCallback = Callback<Server>;

/** @internal */
export interface ServerSelectionRequest {
  serverSelector: ServerSelector;
  transaction?: Transaction;
  callback: ServerSelectionCallback;
  timer?: NodeJS.Timeout;
  [kCancelled]?: boolean;
}

/** @internal */
export interface TopologyPrivate {
  /** the id of this topology */
  id: number;
  /** passed in options */
  options: TopologyOptions;
  /** initial seedlist of servers to connect to */
  seedlist: HostAddress[];
  /** initial state */
  state: string;
  /** the topology description */
  description: TopologyDescription;
  serverSelectionTimeoutMS: number;
  heartbeatFrequencyMS: number;
  minHeartbeatFrequencyMS: number;
  /** A map of server instances to normalized addresses */
  servers: Map<string, Server>;
  /** Server Session Pool */
  sessionPool: ServerSessionPool;
  /** Active client sessions */
  sessions: Set<ClientSession>;
  credentials?: MongoCredentials;
  clusterTime?: ClusterTime;
  /** timers created for the initial connect to a server */
  connectionTimers: TimerQueue;

  /** related to srv polling */
  srvPoller?: SrvPoller;
  detectTopologyDescriptionChange?: (event: TopologyDescriptionChangedEvent) => void;
  handleSrvPolling?: (event: SrvPollingEvent) => void;
}

/** @public */
export interface TopologyOptions extends BSONSerializeOptions, ServerOptions {
  hosts: HostAddress[];
  retryWrites: boolean;
  retryReads: boolean;
  /** How long to block for server selection before throwing an error */
  serverSelectionTimeoutMS: number;
  /** The name of the replica set to connect to */
  replicaSet?: string;
  srvHost?: string;
  srvPoller?: SrvPoller;
  /** Indicates that a client should directly connect to a node without attempting to discover its topology type */
  directConnection: boolean;
  metadata: ClientMetadata;
}

/** @public */
export interface ConnectOptions {
  readPreference?: ReadPreference;
}

/** @public */
export interface SelectServerOptions {
  readPreference?: ReadPreferenceLike;
  /** How long to block for server selection before throwing an error */
  serverSelectionTimeoutMS?: number;
  session?: ClientSession;
}

/**
 * A container of server instances representing a connection to a MongoDB topology.
 * @public
 */
export class Topology extends EventEmitter {
  /** @internal */
  s: TopologyPrivate;
  /** @internal */
  [kWaitQueue]: Denque<ServerSelectionRequest>;
  /** @internal */
  ismaster?: Document;
  /** @internal */
  _type?: string;
  /** @internal */
  serverApi?: ServerApi;

  /** @event */
  static readonly SERVER_OPENING = 'serverOpening' as const;
  /** @event */
  static readonly SERVER_CLOSED = 'serverClosed' as const;
  /** @event */
  static readonly SERVER_DESCRIPTION_CHANGED = 'serverDescriptionChanged' as const;
  /** @event */
  static readonly TOPOLOGY_OPENING = 'topologyOpening' as const;
  /** @event */
  static readonly TOPOLOGY_CLOSED = 'topologyClosed' as const;
  /** @event */
  static readonly TOPOLOGY_DESCRIPTION_CHANGED = 'topologyDescriptionChanged' as const;
  /** @event */
  static readonly ERROR = 'error' as const;
  /** @event */
  static readonly OPEN = 'open' as const;
  /** @event */
  static readonly CONNECT = 'connect' as const;
  /**
   * @internal
   *
   * @privateRemarks
   * mongodb-client-encryption's class ClientEncryption falls back to finding the bson lib
   * defined on client.topology.bson, in order to maintain compatibility with any version
   * of mongodb-client-encryption we keep a reference to serialize and deserialize here.
   */
  bson: { serialize: typeof serialize; deserialize: typeof deserialize };

  /**
   * @param seedlist - a list of HostAddress instances to connect to
   */
  constructor(
    seeds: string | string[] | HostAddress | HostAddress[],
    options: TopologyOptions,
    serverApi?: ServerApi
  ) {
    super();

    this.serverApi = serverApi;

    // Legacy CSFLE support
    this.bson = Object.create(null);
    this.bson.serialize = serialize;
    this.bson.deserialize = deserialize;

    // Options should only be undefined in tests, MongoClient will always have defined options
    options = options ?? {
      hosts: [HostAddress.fromString('localhost:27017')],
      retryReads: DEFAULT_OPTIONS.get('retryReads'),
      retryWrites: DEFAULT_OPTIONS.get('retryWrites'),
      serverSelectionTimeoutMS: DEFAULT_OPTIONS.get('serverSelectionTimeoutMS'),
      directConnection: DEFAULT_OPTIONS.get('directConnection'),
      metadata: DEFAULT_OPTIONS.get('metadata'),
      monitorCommands: DEFAULT_OPTIONS.get('monitorCommands'),
      tls: DEFAULT_OPTIONS.get('tls'),
      maxPoolSize: DEFAULT_OPTIONS.get('maxPoolSize'),
      minPoolSize: DEFAULT_OPTIONS.get('minPoolSize'),
      waitQueueTimeoutMS: DEFAULT_OPTIONS.get('waitQueueTimeoutMS'),
      connectionType: DEFAULT_OPTIONS.get('connectionType'),
      connectTimeoutMS: DEFAULT_OPTIONS.get('connectTimeoutMS'),
      maxIdleTimeMS: DEFAULT_OPTIONS.get('maxIdleTimeMS'),
      heartbeatFrequencyMS: DEFAULT_OPTIONS.get('heartbeatFrequencyMS'),
      minHeartbeatFrequencyMS: DEFAULT_OPTIONS.get('minHeartbeatFrequencyMS')
    };

    if (typeof seeds === 'string') {
      seeds = [HostAddress.fromString(seeds)];
    } else if (!Array.isArray(seeds)) {
      seeds = [seeds];
    }

    const seedlist: HostAddress[] = [];
    for (const seed of seeds) {
      if (typeof seed === 'string') {
        seedlist.push(HostAddress.fromString(seed));
      } else if (seed instanceof HostAddress) {
        seedlist.push(seed);
      } else {
        throw new Error(`Topology cannot be constructed from ${JSON.stringify(seed)}`);
      }
    }

    const topologyType = topologyTypeFromOptions(options);
    const topologyId = globalTopologyCounter++;

    const serverDescriptions = new Map();
    for (const hostAddress of seedlist) {
      serverDescriptions.set(hostAddress.toString(), new ServerDescription(hostAddress));
    }

    this[kWaitQueue] = new Denque();
    this.s = {
      // the id of this topology
      id: topologyId,
      // passed in options
      options,
      // initial seedlist of servers to connect to
      seedlist,
      // initial state
      state: STATE_CLOSED,
      // the topology description
      description: new TopologyDescription(
        topologyType,
        serverDescriptions,
        options.replicaSet,
        undefined,
        undefined,
        undefined,
        options
      ),
      serverSelectionTimeoutMS: options.serverSelectionTimeoutMS,
      heartbeatFrequencyMS: options.heartbeatFrequencyMS,
      minHeartbeatFrequencyMS: options.minHeartbeatFrequencyMS,
      // a map of server instances to normalized addresses
      servers: new Map(),
      // Server Session Pool
      sessionPool: new ServerSessionPool(this),
      // Active client sessions
      sessions: new Set(),
      credentials: options?.credentials,
      clusterTime: undefined,

      // timer management
      connectionTimers: new Set<NodeJS.Timeout>()
    };

    if (options.srvHost) {
      this.s.srvPoller =
        options.srvPoller ||
        new SrvPoller({
          heartbeatFrequencyMS: this.s.heartbeatFrequencyMS,
          srvHost: options.srvHost
        });

      this.s.detectTopologyDescriptionChange = (ev: TopologyDescriptionChangedEvent) => {
        const previousType = ev.previousDescription.type;
        const newType = ev.newDescription.type;

        if (previousType !== TopologyType.Sharded && newType === TopologyType.Sharded) {
          this.s.handleSrvPolling = srvPollingHandler(this);
          if (this.s.srvPoller) {
            // TODO: it looks like there is a bug here, what if this happens twice?
            this.s.srvPoller.on('srvRecordDiscovery', this.s.handleSrvPolling);
            this.s.srvPoller.start();
          }
        }
      };

      this.on(Topology.TOPOLOGY_DESCRIPTION_CHANGED, this.s.detectTopologyDescriptionChange);
    }

    // NOTE: remove this when NODE-1709 is resolved
    this.setMaxListeners(Infinity);
  }

  /**
   * @returns A `TopologyDescription` for this topology
   */
  get description(): TopologyDescription {
    return this.s.description;
  }

  capabilities(): ServerCapabilities {
    return new ServerCapabilities(this.lastIsMaster());
  }

  /** Initiate server connect */
  connect(options?: ConnectOptions, callback?: Callback): void {
    if (typeof options === 'function') (callback = options), (options = {});
    options = options ?? {};
    if (this.s.state === STATE_CONNECTED) {
      if (typeof callback === 'function') {
        callback();
      }

      return;
    }

    stateTransition(this, STATE_CONNECTING);

    // emit SDAM monitoring events
    this.emit(Topology.TOPOLOGY_OPENING, new TopologyOpeningEvent(this.s.id));

    // emit an event for the topology change
    this.emit(
      Topology.TOPOLOGY_DESCRIPTION_CHANGED,
      new TopologyDescriptionChangedEvent(
        this.s.id,
        new TopologyDescription(TopologyType.Unknown), // initial is always Unknown
        this.s.description
      )
    );

    // connect all known servers, then attempt server selection to connect
    connectServers(this, Array.from(this.s.description.servers.values()));

    const readPreference = options.readPreference ?? ReadPreference.primary;
    this.selectServer(readPreferenceServerSelector(readPreference), options, (err, server) => {
      if (err) {
        this.close();

        typeof callback === 'function' ? callback(err) : this.emit(Topology.ERROR, err);
        return;
      }

      // TODO: NODE-2471
      if (server && this.s.credentials) {
        const pingCmd = { ping: 1 };
        if (server.serverApi) {
          applyServerApiVersion(pingCmd, server.serverApi);
        }
        server.command(ns('admin.$cmd'), pingCmd, err => {
          if (err) {
            typeof callback === 'function' ? callback(err) : this.emit(Topology.ERROR, err);
            return;
          }

          stateTransition(this, STATE_CONNECTED);
          this.emit(Topology.OPEN, err, this);
          this.emit(Topology.CONNECT, this);

          if (typeof callback === 'function') callback(undefined, this);
        });

        return;
      }

      stateTransition(this, STATE_CONNECTED);
      this.emit(Topology.OPEN, err, this);
      this.emit(Topology.CONNECT, this);

      if (typeof callback === 'function') callback(undefined, this);
    });
  }

  /** Close this topology */
  close(options?: CloseOptions, callback?: Callback): void {
    if (typeof options === 'function') {
      callback = options;
      options = {};
    }

    if (typeof options === 'boolean') {
      options = { force: options };
    }

    options = options ?? {};
    if (this.s.state === STATE_CLOSED || this.s.state === STATE_CLOSING) {
      if (typeof callback === 'function') {
        callback();
      }

      return;
    }

    stateTransition(this, STATE_CLOSING);

    drainWaitQueue(this[kWaitQueue], new MongoError('Topology closed'));
    drainTimerQueue(this.s.connectionTimers);

    if (this.s.srvPoller) {
      this.s.srvPoller.stop();
      if (this.s.handleSrvPolling) {
        this.s.srvPoller.removeListener('srvRecordDiscovery', this.s.handleSrvPolling);
        delete this.s.handleSrvPolling;
      }
    }

    if (this.s.detectTopologyDescriptionChange) {
      this.removeListener(
        Topology.SERVER_DESCRIPTION_CHANGED,
        this.s.detectTopologyDescriptionChange
      );
      delete this.s.detectTopologyDescriptionChange;
    }

    this.s.sessions.forEach((session: ClientSession) => session.endSession());
    this.s.sessionPool.endAllPooledSessions(() => {
      eachAsync(
        Array.from(this.s.servers.values()),
        (server: Server, cb: Callback) => destroyServer(server, this, options, cb),
        err => {
          this.s.servers.clear();

          // emit an event for close
          this.emit(Topology.TOPOLOGY_CLOSED, new TopologyClosedEvent(this.s.id));

          stateTransition(this, STATE_CLOSED);
          this.emit('close');

          if (typeof callback === 'function') {
            callback(err);
          }
        }
      );
    });
  }

  /**
   * Selects a server according to the selection predicate provided
   *
   * @param selector - An optional selector to select servers by, defaults to a random selection within a latency window
   * @param options - Optional settings related to server selection
   * @param callback - The callback used to indicate success or failure
   * @returns An instance of a `Server` meeting the criteria of the predicate provided
   */
  selectServer(options: SelectServerOptions, callback: Callback<Server>): void;
  selectServer(
    selector: string | ReadPreference | ServerSelector,
    callback: Callback<Server>
  ): void;
  selectServer(
    selector: string | ReadPreference | ServerSelector,
    options: SelectServerOptions,
    callback: Callback<Server>
  ): void;
  selectServer(
    selector: string | ReadPreference | ServerSelector | SelectServerOptions,
    _options?: SelectServerOptions | Callback<Server>,
    _callback?: Callback<Server>
  ): void {
    let options = _options as SelectServerOptions;
    const callback = (_callback ?? _options) as Callback<Server>;
    if (typeof options === 'function') {
      options = {};
    }

    let serverSelector;
    if (typeof selector !== 'function') {
      if (typeof selector === 'string') {
        serverSelector = readPreferenceServerSelector(ReadPreference.fromString(selector));
      } else {
        let readPreference;
        if (selector instanceof ReadPreference) {
          readPreference = selector;
        } else {
          ReadPreference.translate(options);
          readPreference = options.readPreference || ReadPreference.primary;
        }

        serverSelector = readPreferenceServerSelector(readPreference as ReadPreference);
      }
    } else {
      serverSelector = selector;
    }

    options = Object.assign(
      {},
      { serverSelectionTimeoutMS: this.s.serverSelectionTimeoutMS },
      options
    );

    const isSharded = this.description.type === TopologyType.Sharded;
    const session = options.session;
    const transaction = session && session.transaction;

    if (isSharded && transaction && transaction.server) {
      callback(undefined, transaction.server);
      return;
    }

    const waitQueueMember: ServerSelectionRequest = {
      serverSelector,
      transaction,
      callback
    };

    const serverSelectionTimeoutMS = options.serverSelectionTimeoutMS;
    if (serverSelectionTimeoutMS) {
      waitQueueMember.timer = setTimeout(() => {
        waitQueueMember[kCancelled] = true;
        waitQueueMember.timer = undefined;
        const timeoutError = new MongoServerSelectionError(
          `Server selection timed out after ${serverSelectionTimeoutMS} ms`,
          this.description
        );

        waitQueueMember.callback(timeoutError);
      }, serverSelectionTimeoutMS);
    }

    this[kWaitQueue].push(waitQueueMember);
    processWaitQueue(this);
  }

  // Sessions related methods

  /**
   * @returns Whether the topology should initiate selection to determine session support
   */
  shouldCheckForSessionSupport(): boolean {
    if (this.description.type === TopologyType.Single) {
      return !this.description.hasKnownServers;
    }

    return !this.description.hasDataBearingServers;
  }

  /**
   * @returns Whether sessions are supported on the current topology
   */
  hasSessionSupport(): boolean {
    return this.description.logicalSessionTimeoutMinutes != null;
  }

  /** Start a logical session */
  startSession(options: ClientSessionOptions, clientOptions?: MongoClientOptions): ClientSession {
    const session = new ClientSession(this, this.s.sessionPool, options, clientOptions);
    session.once('ended', () => {
      this.s.sessions.delete(session);
    });

    this.s.sessions.add(session);
    return session;
  }

  /** Send endSessions command(s) with the given session ids */
  endSessions(sessions: ServerSessionId[], callback?: Callback<Document>): void {
    if (!Array.isArray(sessions)) {
      sessions = [sessions];
    }

    this.selectServer(
      readPreferenceServerSelector(ReadPreference.primaryPreferred),
      (err, server) => {
        if (err || !server) {
          if (typeof callback === 'function') callback(err);
          return;
        }

        server.command(
          ns('admin.$cmd'),
          { endSessions: sessions },
          { noResponse: true },
          (err, result) => {
            if (typeof callback === 'function') callback(err, result);
          }
        );
      }
    );
  }

  /**
   * Update the internal TopologyDescription with a ServerDescription
   *
   * @param serverDescription - The server to update in the internal list of server descriptions
   */
  serverUpdateHandler(serverDescription: ServerDescription): void {
    if (!this.s.description.hasServer(serverDescription.address)) {
      return;
    }

    // these will be used for monitoring events later
    const previousTopologyDescription = this.s.description;
    const previousServerDescription = this.s.description.servers.get(serverDescription.address);
    if (!previousServerDescription) {
      return;
    }

    // Driver Sessions Spec: "Whenever a driver receives a cluster time from
    // a server it MUST compare it to the current highest seen cluster time
    // for the deployment. If the new cluster time is higher than the
    // highest seen cluster time it MUST become the new highest seen cluster
    // time. Two cluster times are compared using only the BsonTimestamp
    // value of the clusterTime embedded field."
    const clusterTime = serverDescription.$clusterTime;
    if (clusterTime) {
      resolveClusterTime(this, clusterTime);
    }

    // If we already know all the information contained in this updated description, then
    // we don't need to emit SDAM events, but still need to update the description, in order
    // to keep client-tracked attributes like last update time and round trip time up to date
    const equalDescriptions =
      previousServerDescription && previousServerDescription.equals(serverDescription);

    // first update the TopologyDescription
    this.s.description = this.s.description.update(serverDescription);
    if (this.s.description.compatibilityError) {
      this.emit(Topology.ERROR, new MongoError(this.s.description.compatibilityError));
      return;
    }

    // emit monitoring events for this change
    if (!equalDescriptions) {
      const newDescription = this.s.description.servers.get(serverDescription.address);
      if (newDescription) {
        this.emit(
          Topology.SERVER_DESCRIPTION_CHANGED,
          new ServerDescriptionChangedEvent(
            this.s.id,
            serverDescription.address,
            previousServerDescription,
            newDescription
          )
        );
      }
    }

    // update server list from updated descriptions
    updateServers(this, serverDescription);

    // attempt to resolve any outstanding server selection attempts
    if (this[kWaitQueue].length > 0) {
      processWaitQueue(this);
    }

    if (!equalDescriptions) {
      this.emit(
        Topology.TOPOLOGY_DESCRIPTION_CHANGED,
        new TopologyDescriptionChangedEvent(
          this.s.id,
          previousTopologyDescription,
          this.s.description
        )
      );
    }
  }

  auth(credentials?: MongoCredentials, callback?: Callback): void {
    if (typeof credentials === 'function') (callback = credentials), (credentials = undefined);
    if (typeof callback === 'function') callback(undefined, true);
  }

  get clientMetadata(): ClientMetadata {
    return this.s.options.metadata;
  }

  isConnected(): boolean {
    return this.s.state === STATE_CONNECTED;
  }

  isDestroyed(): boolean {
    return this.s.state === STATE_CLOSED;
  }

  unref(): void {
    emitWarning('not implemented: `unref`');
  }

  // NOTE: There are many places in code where we explicitly check the last isMaster
  //       to do feature support detection. This should be done any other way, but for
  //       now we will just return the first isMaster seen, which should suffice.
  lastIsMaster(): Document {
    const serverDescriptions = Array.from(this.description.servers.values());
    if (serverDescriptions.length === 0) return {};
    const sd = serverDescriptions.filter(
      (sd: ServerDescription) => sd.type !== ServerType.Unknown
    )[0];

    const result = sd || { maxWireVersion: this.description.commonWireVersion };
    return result;
  }

  get logicalSessionTimeoutMinutes(): number | undefined {
    return this.description.logicalSessionTimeoutMinutes;
  }

  get clusterTime(): ClusterTime | undefined {
    return this.s.clusterTime;
  }

  set clusterTime(clusterTime: ClusterTime | undefined) {
    this.s.clusterTime = clusterTime;
  }
}

/** Destroys a server, and removes all event listeners from the instance */
function destroyServer(
  server: Server,
  topology: Topology,
  options?: DestroyOptions,
  callback?: Callback
) {
  options = options ?? {};
  LOCAL_SERVER_EVENTS.forEach((event: string) => server.removeAllListeners(event));

  server.destroy(options, () => {
    topology.emit(
      Topology.SERVER_CLOSED,
      new ServerClosedEvent(topology.s.id, server.description.address)
    );

    SERVER_RELAY_EVENTS.forEach((event: string) => server.removeAllListeners(event));
    if (typeof callback === 'function') {
      callback();
    }
  });
}

/** Predicts the TopologyType from options */
function topologyTypeFromOptions(options?: TopologyOptions) {
  if (options?.directConnection) {
    return TopologyType.Single;
  }

  if (options?.replicaSet) {
    return TopologyType.ReplicaSetNoPrimary;
  }

  return TopologyType.Unknown;
}

function randomSelection(array: ServerDescription[]): ServerDescription {
  return array[Math.floor(Math.random() * array.length)];
}

/**
 * Creates new server instances and attempts to connect them
 *
 * @param topology - The topology that this server belongs to
 * @param serverDescription - The description for the server to initialize and connect to
 * @param connectDelay - Time to wait before attempting initial connection
 */
function createAndConnectServer(
  topology: Topology,
  serverDescription: ServerDescription,
  connectDelay?: number
) {
  topology.emit(
    Topology.SERVER_OPENING,
    new ServerOpeningEvent(topology.s.id, serverDescription.address)
  );

  const server = new Server(topology, serverDescription, topology.s.options);
  relayEvents(server, topology, SERVER_RELAY_EVENTS);

  server.on(Server.DESCRIPTION_RECEIVED, topology.serverUpdateHandler.bind(topology));

  if (connectDelay) {
    const connectTimer = setTimeout(() => {
      clearAndRemoveTimerFrom(connectTimer, topology.s.connectionTimers);
      server.connect();
    }, connectDelay);

    topology.s.connectionTimers.add(connectTimer);
    return server;
  }

  server.connect();
  return server;
}

/**
 * Create `Server` instances for all initially known servers, connect them, and assign
 * them to the passed in `Topology`.
 *
 * @param topology - The topology responsible for the servers
 * @param serverDescriptions - A list of server descriptions to connect
 */
function connectServers(topology: Topology, serverDescriptions: ServerDescription[]) {
  topology.s.servers = serverDescriptions.reduce(
    (servers: Map<string, Server>, serverDescription: ServerDescription) => {
      const server = createAndConnectServer(topology, serverDescription);
      servers.set(serverDescription.address, server);
      return servers;
    },
    new Map<string, Server>()
  );
}

/**
 * @param topology - Topology to update.
 * @param incomingServerDescription - New server description.
 */
function updateServers(topology: Topology, incomingServerDescription?: ServerDescription) {
  // update the internal server's description
  if (incomingServerDescription && topology.s.servers.has(incomingServerDescription.address)) {
    const server = topology.s.servers.get(incomingServerDescription.address);
    if (server) {
      server.s.description = incomingServerDescription;
    }
  }

  // add new servers for all descriptions we currently don't know about locally
  for (const serverDescription of topology.description.servers.values()) {
    if (!topology.s.servers.has(serverDescription.address)) {
      const server = createAndConnectServer(topology, serverDescription);
      topology.s.servers.set(serverDescription.address, server);
    }
  }

  // for all servers no longer known, remove their descriptions and destroy their instances
  for (const entry of topology.s.servers) {
    const serverAddress = entry[0];
    if (topology.description.hasServer(serverAddress)) {
      continue;
    }

    if (!topology.s.servers.has(serverAddress)) {
      continue;
    }

    const server = topology.s.servers.get(serverAddress);
    topology.s.servers.delete(serverAddress);

    // prepare server for garbage collection
    if (server) {
      destroyServer(server, topology);
    }
  }
}

function srvPollingHandler(topology: Topology) {
  return function handleSrvPolling(ev: SrvPollingEvent) {
    const previousTopologyDescription = topology.s.description;
    topology.s.description = topology.s.description.updateFromSrvPollingEvent(ev);
    if (topology.s.description === previousTopologyDescription) {
      // Nothing changed, so return
      return;
    }

    updateServers(topology);

    topology.emit(
      Topology.SERVER_DESCRIPTION_CHANGED,
      new TopologyDescriptionChangedEvent(
        topology.s.id,
        previousTopologyDescription,
        topology.s.description
      )
    );
  };
}

function drainWaitQueue(queue: Denque<ServerSelectionRequest>, err?: AnyError) {
  while (queue.length) {
    const waitQueueMember = queue.shift();
    if (!waitQueueMember) {
      continue;
    }

    if (waitQueueMember.timer) {
      clearTimeout(waitQueueMember.timer);
    }

    if (!waitQueueMember[kCancelled]) {
      waitQueueMember.callback(err);
    }
  }
}

function processWaitQueue(topology: Topology) {
  if (topology.s.state === STATE_CLOSED) {
    drainWaitQueue(topology[kWaitQueue], new MongoError('Topology is closed, please connect'));
    return;
  }

  const isSharded = topology.description.type === TopologyType.Sharded;
  const serverDescriptions = Array.from(topology.description.servers.values());
  const membersToProcess = topology[kWaitQueue].length;
  for (let i = 0; i < membersToProcess; ++i) {
    const waitQueueMember = topology[kWaitQueue].shift();
    if (!waitQueueMember) {
      continue;
    }

    if (waitQueueMember[kCancelled]) {
      continue;
    }

    let selectedDescriptions;
    try {
      const serverSelector = waitQueueMember.serverSelector;
      selectedDescriptions = serverSelector
        ? serverSelector(topology.description, serverDescriptions)
        : serverDescriptions;
    } catch (e) {
      if (waitQueueMember.timer) {
        clearTimeout(waitQueueMember.timer);
      }

      waitQueueMember.callback(e);
      continue;
    }

    if (selectedDescriptions.length === 0) {
      topology[kWaitQueue].push(waitQueueMember);
      continue;
    }

    const selectedServerDescription = randomSelection(selectedDescriptions);
    const selectedServer = topology.s.servers.get(selectedServerDescription.address);
    const transaction = waitQueueMember.transaction;
    if (isSharded && transaction && transaction.isActive && selectedServer) {
      transaction.pinServer(selectedServer);
    }

    if (waitQueueMember.timer) {
      clearTimeout(waitQueueMember.timer);
    }

    waitQueueMember.callback(undefined, selectedServer);
  }

  if (topology[kWaitQueue].length > 0) {
    // ensure all server monitors attempt monitoring soon
    for (const [, server] of topology.s.servers) {
      process.nextTick(function scheduleServerCheck() {
        return server.requestCheck();
      });
    }
  }
}

/** @public */
export class ServerCapabilities {
  maxWireVersion: number;
  minWireVersion: number;

  constructor(ismaster: Document) {
    this.minWireVersion = ismaster.minWireVersion || 0;
    this.maxWireVersion = ismaster.maxWireVersion || 0;
  }

  get hasAggregationCursor(): boolean {
    return this.maxWireVersion >= 1;
  }

  get hasWriteCommands(): boolean {
    return this.maxWireVersion >= 2;
  }
  get hasTextSearch(): boolean {
    return this.minWireVersion >= 0;
  }

  get hasAuthCommands(): boolean {
    return this.maxWireVersion >= 1;
  }

  get hasListCollectionsCommand(): boolean {
    return this.maxWireVersion >= 3;
  }

  get hasListIndexesCommand(): boolean {
    return this.maxWireVersion >= 3;
  }

  get commandsTakeWriteConcern(): boolean {
    return this.maxWireVersion >= 5;
  }

  get commandsTakeCollation(): boolean {
    return this.maxWireVersion >= 5;
  }
}<|MERGE_RESOLUTION|>--- conflicted
+++ resolved
@@ -22,11 +22,8 @@
   Callback,
   HostAddress,
   ns,
-<<<<<<< HEAD
-  applyServerApiVersion
-=======
+  applyServerApiVersion,
   emitWarning
->>>>>>> ee1a4d32
 } from '../utils';
 import {
   TopologyType,
